<<<<<<< HEAD
## Release 2025-04-02

### Amazon.AspNetCore.Identity.Cognito (4.0.0-preview.3)
* Update AWS SDK to Preview 11
* Update Amazon.Extensions.CognitoAuthentication version

## Release 2025-03-03

### Amazon.AspNetCore.Identity.Cognito (4.0.0-preview.2)
* Update .NET SDK dependencies to v4.0.0-preview.8

## Release 2024-10-22

### Amazon.AspNetCore.Identity.Cognito (4.0.0-preview.1)
* Updated the .NET SDK dependencies to the latest version 4.0.0-preview.4
* Marked project as trimmable
* Added SourceLink support
=======
## Release 2025-04-23

### Amazon.AspNetCore.Identity.Cognito (3.0.3)
* Updated cognito extensions version
>>>>>>> 9914c268

## Release 2024-04-20

### Amazon.AspNetCore.Identity.Cognito (3.0.2)
* Update User-Agent string

## Release 2021-07-06

### Amazon.AspNetCore.Identity.Cognito (3.0.1)
* Pull request [#223](https://github.com/aws/aws-aspnet-cognito-identity-provider/pull/223) Fix UTC time conversion. Thanks [Joseph Fergusson](https://github.com/PhonicCanine)

## Release 2021-07-06

### Amazon.AspNetCore.Identity.Cognito (3.0.0)
* Add target framework .NET Core 3.1
* Remove target framework .NET Core 3.0<|MERGE_RESOLUTION|>--- conflicted
+++ resolved
@@ -1,4 +1,8 @@
-<<<<<<< HEAD
+## Release 2025-04-23
+
+### Amazon.AspNetCore.Identity.Cognito (3.0.3)
+* Updated cognito extensions version
+
 ## Release 2025-04-02
 
 ### Amazon.AspNetCore.Identity.Cognito (4.0.0-preview.3)
@@ -16,12 +20,6 @@
 * Updated the .NET SDK dependencies to the latest version 4.0.0-preview.4
 * Marked project as trimmable
 * Added SourceLink support
-=======
-## Release 2025-04-23
-
-### Amazon.AspNetCore.Identity.Cognito (3.0.3)
-* Updated cognito extensions version
->>>>>>> 9914c268
 
 ## Release 2024-04-20
 
